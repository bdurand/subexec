--- conflicted
+++ resolved
@@ -114,16 +114,12 @@
     end
   
     def exec
-<<<<<<< HEAD
-      self.output = `export LANG=#{lang} && #{command} 2>&1`
-=======
       if !(RUBY_PLATFORM =~ /win32|mswin|mingw/).nil?
         self.output = `set LANG=#{lang} && #{command} 2>&1`
       else
         self.output = `export LANG=#{lang} && #{command} 2>&1`
       end
       self.exitstatus = $?.exitstatus
->>>>>>> a98bfeb5
     end
 
 end