require 'spec_helper'
require 'timeout'

describe Subexec do
  context 'Subexec class' do
<<<<<<< HEAD
=======

>>>>>>> 2e4d9287
    it 'run helloworld script' do
      sub = Subexec.run "#{TEST_PROG} 1"
      sub.output.should == "Hello\nWorld\n"
      sub.exitstatus.should == 0
    end

    it 'timeout helloworld script' do
      sub = Subexec.run "#{TEST_PROG} 2", :timeout => 1
      if RUBY_VERSION >= '1.9'
        sub.exitstatus.should == nil
      else
        # Ruby 1.8 doesn't support the timeout, so the
        # subprocess will have to exit on its own
        sub.exitstatus.should == 0
      end
    end

    it 'set LANG env variable on request' do
      original_lang = `echo $LANG`

      sub = Subexec.run "echo $LANG", :lang => "fr_FR.UTF-8"
      sub.output.should == "fr_FR.UTF-8\n"
      sub = Subexec.run "echo $LANG", :lang => "C"
      sub.output.should == "C\n"
      sub = Subexec.run "echo $LANG", :lang => "en_US.UTF-8"
      sub.output.should == "en_US.UTF-8\n"

      `echo $LANG`.should == original_lang
    end

    it 'default LANG to C' do
      sub = Subexec.run "echo $LANG"
      sub.output.should == "C\n"
    end

    it 'can pass a log_file' do
      if RUBY_VERSION >= '1.9'
        require 'tempfile'
        log_file = Tempfile.new('foo')

        sub = Subexec.run "#{TEST_PROG} 1", :log_file => log_file.path
        sub.output.should == ''
        sub.exitstatus.should == 0

        log_file.read.should == "Hello\nWorld\n"
        log_file.close
        log_file.unlink
      end
    end
<<<<<<< HEAD
=======

    it 'can handle commands with lengthy outputs and no timeout set' do
      # See this issue:
      # http://stackoverflow.com/questions/13829830/ruby-process-spawn-stdout-pipe-buffer-size-limit
      cmd = "for i in {1..6600}; do echo '123456789'; done"
      lambda { Timeout::timeout(5) { Subexec.run cmd } }.should_not raise_exception
    end

>>>>>>> 2e4d9287
  end
end<|MERGE_RESOLUTION|>--- conflicted
+++ resolved
@@ -3,10 +3,7 @@
 
 describe Subexec do
   context 'Subexec class' do
-<<<<<<< HEAD
-=======
 
->>>>>>> 2e4d9287
     it 'run helloworld script' do
       sub = Subexec.run "#{TEST_PROG} 1"
       sub.output.should == "Hello\nWorld\n"
@@ -56,8 +53,6 @@
         log_file.unlink
       end
     end
-<<<<<<< HEAD
-=======
 
     it 'can handle commands with lengthy outputs and no timeout set' do
       # See this issue:
@@ -66,6 +61,18 @@
       lambda { Timeout::timeout(5) { Subexec.run cmd } }.should_not raise_exception
     end
 
->>>>>>> 2e4d9287
+    it 'should use POSIX::Spawn if available' do
+      sub = Subexec.run "#{TEST_PROG} 1"
+      sub.stub(:posix_spawn_available => true)
+      sub.output.should == "Hello\nWorld\n"
+      sub.exitstatus.should == 0
+    end
+
+    it 'should use built in spawn if POSIX::Spawn is not available' do
+      sub = Subexec.run "#{TEST_PROG} 1"
+      sub.stub(:posix_spawn_available => true)
+      sub.output.should == "Hello\nWorld\n"
+      sub.exitstatus.should == 0
+    end
   end
 end